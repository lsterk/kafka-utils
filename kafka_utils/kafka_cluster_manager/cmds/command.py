--- conflicted
+++ resolved
@@ -79,17 +79,13 @@
             if len(ct.partitions) == 0:
                 self.log.info("The cluster is empty. No actions to perform.")
                 return
-<<<<<<< HEAD
-            self.run_command(ct, cluster_balancer(ct, args))
-=======
 
             # Exit if there is an on-going reassignment
             if self.is_reassignment_pending():
                 self.log.error('Previous reassignment pending.')
                 sys.exit(1)
 
-            self.run_command(ct)
->>>>>>> 311923dd
+            self.run_command(ct, cluster_balancer(ct, args))
 
     def add_subparser(self, subparsers):
         self.build_subparser(subparsers).set_defaults(command=self.run)
