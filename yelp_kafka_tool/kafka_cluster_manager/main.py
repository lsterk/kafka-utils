"""
Generate and/or execute the reassignment plan with minimal
movements having optimally balanced partitions or leaders or both.

Example:
    kafka-cluster-manager --cluster-type scribe rebalance --broker-list '0,1,2'
        --partitions

    The above command first applies the re-balancing algorithm
    over given broker-id's '0,1,2' over default cluster
    uswest1-devc-scribe for given type cluster-type 'scribe'
    to generate a new plan in the format.
    {"version": 1, "partitions": [
        {"topic": "T3", "partition": 1, "replicas": [2]},
        {"topic": "T1", "partition": 2, "replicas": [1]},
        {"topic": "T1", "partition": 3, "replicas": [2, 0]}
    ]}
    The above implies that on execution for partition '1' of topic 'T3'
    will be moved to new broker-id '2' and similarly for others.

Attributes:
    --cluster-name:     Cluster name over which the reassignment will be done
    --zookeeper:        Zookeeper hostname
    rebalance:          Indicates that given request is for partition
                        reassignment
    --cluster-type:     Type of cluster for example 'scribe', 'spam'
    --broker-list:      Broker-list over which the assignment will be generated
    --max-changes:      Maximum number of actions as part of single execution
                        of the tool
    --apply:            On True execute proposed assignment after execution,
                        display proposed-plan otherwise
    --partitions:       Optimally balance partitions over brokers
    --leaders:          Optimally balance preferred-leaders over brokers
"""
from __future__ import absolute_import
from __future__ import print_function
from __future__ import unicode_literals

import argparse
import sys

from yelp_kafka.config import ClusterConfig
from yelp_kafka_tool.kafka_cluster_manager.cluster_info.cluster_topology \
    import ClusterTopology
from yelp_kafka_tool.util import config
from yelp_kafka_tool.util.zookeeper import ZK
from yelp_kafka_tool.kafka_cluster_manager.cluster_info.display import (
    display_cluster_topology,
    display_same_replica_count_rg,
    display_same_topic_partition_count_broker,
    display_partition_count_per_broker,
    display_leader_count_per_broker,
)

DEFAULT_MAX_CHANGES = 5


def reassign_partitions(cluster_config, args):
    """Get executable proposed plan(if any) for display or execution."""
    with ZK(cluster_config) as zk:
        ct = ClusterTopology(zk)
        # Display cluster topology as fetched from zookeeper
        print('Displaying current cluster topology')
        display_cluster_topology(ct)

        # Display topology as built from objects
        ct.reassign_partitions(
            [args.partitions, args.leaders],
            args.max_changes,
            args.apply
        )

        print('Displaying cluster topology after reassignment')
<<<<<<< HEAD
        ct.display_current_cluster_topology()
=======
        display_cluster_topology(ct)
        assert(ct.initial_assignment == ct.assignment)
>>>>>>> 24f49423

        # Get imbalance stats
        # Partition-count imbalance
        stdev_imbalance, net_imbalance, partitions_per_broker = \
            ct.partition_imbalance()
        display_partition_count_per_broker(
            partitions_per_broker,
            stdev_imbalance,
            net_imbalance,
        )
        # Leader-count imbalance
        stdev_imbalance, net_imbalance, leaders_per_broker = \
            ct.leader_imbalance()
        display_leader_count_per_broker(
            leaders_per_broker,
            stdev_imbalance,
            net_imbalance,
        )

        # Duplicate-replica-count imbalance
        net_imbalance, duplicate_replica_count_per_rg = \
            ct.replication_group_imbalance()
        display_same_replica_count_rg(
            duplicate_replica_count_per_rg,
            net_imbalance,
        )

        # Same topic-partition count
        net_imbalance, same_topic_partition_count_per_broker = \
            ct.topic_imbalance()
        display_same_topic_partition_count_broker(
            same_topic_partition_count_per_broker,
            net_imbalance,
        )


def parse_args():
    """Parse the arguments."""
    parser = argparse.ArgumentParser(
        description='Alter topic-partition layout over brokers.',
    )
    parser.add_argument(
        '--cluster-type',
        dest='cluster_type',
        help='Type of cluster',
        type=str,
        default=None
    )
    parser.add_argument(
        '--zookeeper',
        dest='zookeeper',
        type=str,
        help='Zookeeper hostname',
        default=None,
    )
    parser.add_argument(
        '--cluster-name',
        dest='cluster_name',
        help='Name of the cluster (example: uswest1-devc;'
        ' Default to local cluster)',
        default=None
    )
    subparsers = parser.add_subparsers()

    # re-balance partitions
    parser_rebalance = subparsers.add_parser(
        'rebalance',
        description='Re-balance the partitions or leaders '
        'or both optimally over brokers.'
        'At least one of \'--partitions\' or \'--leaders\' option required.'
    )
    parser_rebalance.add_argument(
        '--partitions',
        dest='partitions',
        action='store_true',
        help='Evenly distributes partitions optimally over given brokers'
    )
    parser_rebalance.add_argument(
        '--leaders',
        dest='leaders',
        action='store_true',
        help='Evenly distributes leaders optimally over brokers'
    )
    parser_rebalance.add_argument(
        '--max-changes',
        dest='max_changes',
        type=int,
        default=DEFAULT_MAX_CHANGES,
        help='Maximum number of actions executed from proposed assignment'
             '%(default)s'
    )
    parser_rebalance.add_argument(
        '--apply',
        dest='apply',
        action='store_true',
        help='Proposed-plan will be executed on confirmation'
    )
    parser_rebalance.set_defaults(command=reassign_partitions)
    return parser.parse_args()


def validate_args(args):
    """Validate relevant arguments. Exit on failure."""
    result = True
    params = [args.zookeeper, args.cluster_type]
    if all(params) or not any(params):
        print(
            'Command must include exactly one '
            'of zookeeper or cluster-type argument',
        )
        result = False
    if args.max_changes <= 0:
        print(
            'max-changes should be greater than 0: '
            '{max_changes} found. Aborting...'
            .format(max_changes=args.max_changes)
        )
        result = False
    rebalance_options = [args.leaders, args.partitions]
    if not any(rebalance_options):
        print(
            'At least one of \'--partitions\' or '
            '\'--leaders\' flag required.'
        )
        result = False
    return result


def run():
    """Verify command-line arguments and run reassignment functionalities."""
    args = parse_args()
    if not validate_args(args):
        sys.exit(1)
    if args.zookeeper:
        cluster_config = ClusterConfig(
            name=args.cluster_name,
            broker_list=[],
            zookeeper=args.zookeeper
        )
    else:
        cluster_config = config.get_cluster_config(
            args.cluster_type,
            args.cluster_name,
        )
    args.command(cluster_config, args)<|MERGE_RESOLUTION|>--- conflicted
+++ resolved
@@ -71,12 +71,8 @@
         )
 
         print('Displaying cluster topology after reassignment')
-<<<<<<< HEAD
-        ct.display_current_cluster_topology()
-=======
         display_cluster_topology(ct)
         assert(ct.initial_assignment == ct.assignment)
->>>>>>> 24f49423
 
         # Get imbalance stats
         # Partition-count imbalance
