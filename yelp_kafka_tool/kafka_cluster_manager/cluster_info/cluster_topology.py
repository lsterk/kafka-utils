--- conflicted
+++ resolved
@@ -8,12 +8,9 @@
 from .broker import Broker
 from .error import BrokerDecommissionError
 from .error import InvalidBrokerIdError
-<<<<<<< HEAD
+from .error import InvalidPartitionError
 from .error import NotEligibleGroupError
 from .error import RebalanceError
-=======
-from .error import InvalidPartitionError
->>>>>>> 9122937c
 from .partition import Partition
 from .rg import ReplicationGroup
 from .topic import Topic
