--- conflicted
+++ resolved
@@ -1,12 +1,7 @@
 """Contains information for partition layout on given cluster.
 
-<<<<<<< HEAD
 Also contains api's dealing with changes in partition layout.
 The steps (1-6) and states S0 -- S2 and algorithm for re-assigning-partitions
-=======
-Also contains api's dealing with dealing with changes in partition layout.
-The steps (1-6) and states S0 -- S2 and algorithm for re-assigning partitions
->>>>>>> 24f49423
 is per the design document at:-
 
 https://docs.google.com/document/d/1qloANcOHkzuu8wYVm0ZAMCGY5Mmb-tdcxUywNIXfQFI
@@ -23,7 +18,6 @@
 from .partition import Partition
 from .rg import ReplicationGroup
 from .topic import Topic
-<<<<<<< HEAD
 from yelp_kafka_tool.kafka_cluster_manager.reassign.rg_rebalance import (
     rebalance_replicas,
 )
@@ -37,14 +31,13 @@
 from yelp_kafka_tool.kafka_cluster_manager.reassign.internal_stats import (
     display_same_replica_count_rg,
 )
-=======
+
 from .stats import (
     get_partition_imbalance_stats,
     get_leader_imbalance_stats,
     get_topic_imbalance_stats,
     get_replication_group_imbalance_stats,
 )
->>>>>>> 24f49423
 
 
 class ClusterTopology(object):
