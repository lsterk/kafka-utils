import logging


class Broker(object):
    """Broker class object, consisting of following attributes
        -id: Id of broker
        -partitions: partitions under a given broker
    """
    def __init__(self, id, partitions=None):
        self._id = id
        self._partitions = partitions or set()
        self.log = logging.getLogger(self.__class__.__name__)

    def get_hostname(self, zk):
        """Get hostname of broker from zookeeper."""
        try:
            hostname = zk.get_brokers(self._id)
            result = hostname[self._id]['host']
        except KeyError:
            self.log.warning(
                'Unknown host for broker {broker}. Returning as'
                ' localhost'.format(broker=self._id)
            )
            result = 'localhost'
        return result

    @property
    def partitions(self):
        return self._partitions

    @property
    def id(self):
        return self._id

    @property
    def topics(self):
        """Return the set of topics current in broker."""
        return set([partition.topic for partition in self._partitions])

    def remove_partition(self, partition):
        """Remove partition from partition list."""
        if partition in self._partitions:
            # Remove partition from set
            self._partitions.remove(partition)
            # Remove broker from replica list of partition
            partition.replicas.remove(self)
        else:
            raise ValueError(
                'Partition: {topic_id}:{partition_id} not found in broker '
                '{broker_id}'.format(
                    topic_id=partition.topic.id,
                    partition_id=partition.partition_id,
                    broker_id=self._id,
                )
            )

    def add_partition(self, partition):
        """Add partition to partition list."""
        assert(partition not in self._partitions)
        # Add partition to existing set
        self._partitions.add(partition)
        # Add broker to replica list
        partition.replicas.append(self)

    def move_partition(self, partition, broker_destination):
        """Move partition to destination broker and adjust replicas."""
        self.remove_partition(partition)
        broker_destination.add_partition(partition)

    def count_partitions(self, topic):
        """Return count of partitions for given topic."""
        return sum([
            1
            for p in self._partitions
            if p.topic == topic
        ])

    def count_preferred_replica(self):
        """Return number of times broker is set as preferred leader."""
        return sum(
            [1 for partition in self.partitions if partition.leader == self],
        )

<<<<<<< HEAD
    def decrease_leader_count(self, partitions, leaders_per_broker, opt_count):
        """Re-order eligible replicas to balance preferred leader assignment.

        :params:
        partitions:         Set of all partitions in the cluster.
        leaders_per_broker: Broker-as-leader-count per broker.
        opt_count:          Optimal value for each broker to act as leader.
        """
        # Generate a list of partitions for which we can change the leader.
        # Filter out partitions with one replica (Replicas cannot be changed).
        # self is current-leader
        possible_partitions = [
            partition
            for partition in partitions
            if self == partition.leader and len(partition.replicas) > 1
        ]
        for possible_victim_partition in possible_partitions:
            for possible_new_leader in possible_victim_partition.followers:
                if (leaders_per_broker[possible_new_leader] <= opt_count and
                        leaders_per_broker[self] -
                        leaders_per_broker[possible_new_leader] > 1):
                    victim_partition = possible_victim_partition
                    new_leader = possible_new_leader
                    victim_partition.swap_leader(new_leader)
                    leaders_per_broker[new_leader] += 1
                    leaders_per_broker[self] -= 1
                    break
            if leaders_per_broker[self] == opt_count:
                return

    def get_preferred_partition(self, broker):
        """Get partition from given source-partitions with least siblings in
        given destination broker-partitions and sibling count.

        :key_term:
        siblings: Partitions belonging to same topic
        source-partitions: Partitions of current object

        :params:
        broker:   Destination broker where siblings for given source
                  partitions are analysed
        """
        # Only partitions not having replica in broker are valid
        # Get best fit partition, based on avoiding partition from same topic
        # and partition with least siblings in destination-broker.
        # TODO: will multiple partition with minimum value lead to non-determinism?
        eligible_partitions = self.partitions - broker.partitions
        if eligible_partitions:
            pref_partition = min(
                eligible_partitions,
                key=lambda source_partition:
                    source_partition.count_siblings(broker.partitions),
            )
            return pref_partition
        else:
            return None
=======
    def request_leadership(self, opt_count, skip_brokers, skip_partitions, optimal=False):
        """Under-balanced broker requests leadership from current leader, on the
        pretext that it recursively can maintain its leadership count as optimal.

        @key_terms:
        leader-balanced: Count of brokers as leader is at least opt-count

        Algorithm:
        =========
        Step-1: Broker will request leadership from current-leader of partitions
                it belongs to.
        Step-2: Current-leaders will grant their leadership if one of these happens:-
            a) Either they remain leader-balanced.
            b) Or they will recursively request leadership from other partitions
               until they are become leader-balanced.
            If both of these conditions fail, they will revoke their leadership-grant
        Step-3: If current-broker becomes leader-balanced it will return
                otherwise it moves ahead with next partition.
        """
        # Possible partitions which can grant leadership to broker
        owned_partitions = filter(
            lambda p: self is not p.leader and len(p.replicas) > 1,
            self.partitions,
        )
        for partition in owned_partitions:
            # Partition not available to grant leadership when:-
            # 1. Broker is already under leadership change or
            # 2. Partition has already granted leadership before
            if partition.leader in skip_brokers or partition in skip_partitions:
                continue
            # Current broker is granted leadership temporarily
            prev_leader = partition.swap_leader(self)
            # Partition shouldn't be used again
            skip_partitions.append(partition)
            # Continue if prev-leader remains balanced
            if prev_leader.count_preferred_replica() >= opt_count:
                # If current broker is leader-balanced return else
                # request next-partition
                if self.count_preferred_replica() >= opt_count:
                    return
                else:
                    continue
            else:  # prev-leader (broker) became unbalanced
                # Append skip-brokers list so that it is not unbalanced further
                skip_brokers.append(prev_leader)
                # Try recursively arrange leadership for prev-leader
                prev_leader.request_leadership(opt_count, skip_brokers, skip_partitions)
                # If prev-leader couldn't be leader-balanced
                # revert its previous grant to current-broker
                if prev_leader.count_preferred_replica() < opt_count:
                    # Partition can be used again for rebalancing
                    skip_partitions.remove(partition)
                    partition.swap_leader(prev_leader)
                    # Try requesting leadership from next partition
                    continue
                else:
                    # If prev-leader successfully balanced
                    skip_partitions.append(partition)
                    # Removing from skip-broker list, since it can now again be
                    # used for granting leadership for some other partition
                    skip_brokers.remove(prev_leader)
                    if self.count_preferred_replica() >= opt_count:
                        # Return if current-broker is leader-balanced
                        return
                    else:
                        continue

    def donate_leadership(self, opt_count, skip_brokers, used_edges):
        """Over-loaded brokers tries to donate their leadership to one of their
        followers recursively until they become balanced.

        :key_terms:
        used_edges: Represent list of tuple/edges (partition, prev-leader, new-leader),
                    which have already been used for donating leadership from
                    prev-leader to new-leader in same partition before.
        skip_brokers: This is to avoid using same broker recursively for balancing
                      to prevent loops.

        :Algorithm:
        * Over-loaded leader tries to donate its leadership to one of its followers
        * Follower will be tried to balanced recursively if it becomes over-balanced
        * If it is successful, over-loaded leader moves to next partition if required,
            return otherwise.
        * If it is unsuccessful, it tries for next-follower or next-partition whatever
            or returns if none available.
        """
        owned_partitions = filter(
            lambda p: self is p.leader and len(p.replicas) > 1,
            self.partitions,
        )
        for partition in owned_partitions:
            # Skip using same partition with broker if already used before
            potential_new_leaders = filter(
                lambda f: f not in skip_brokers,
                partition.followers,
            )
            for follower in potential_new_leaders:
                # Don't swap the broker-pair if already swapped before
                # in same partition
                if (partition, self, follower) in used_edges:
                    continue
                partition.swap_leader(follower)
                used_edges.append((partition, follower, self))
                # new-leader didn't unbalance
                if follower.count_preferred_replica() <= opt_count + 1:
                    # over-broker balanced
                    if self.count_preferred_replica() <= opt_count + 1:
                        return
                    else:
                        # Try next-partition, not another follower
                        break
                else:  # new-leader (broker) became over-balanced
                    skip_brokers.append(follower)
                    follower.donate_leadership(opt_count, skip_brokers, used_edges)
                    # new-leader couldn't be balanced, revert
                    if follower.count_preferred_replica() > opt_count + 1:
                        used_edges.append((partition, follower, self))
                        partition.swap_leader(self)
                        # Try next leader or partition
                        continue
                    else:
                        # New-leader was successfully balanced
                        used_edges.append((partition, follower, self))
                        # New-leader can be reused
                        skip_brokers.remove(follower)
                        if self.count_preferred_replica() <= opt_count + 1:
                            # Now broker is balanced
                            return
                        else:
                            # Try next-partition, not another follower
                            break
>>>>>>> c51609d9
<|MERGE_RESOLUTION|>--- conflicted
+++ resolved
@@ -81,37 +81,7 @@
             [1 for partition in self.partitions if partition.leader == self],
         )
 
-<<<<<<< HEAD
-    def decrease_leader_count(self, partitions, leaders_per_broker, opt_count):
-        """Re-order eligible replicas to balance preferred leader assignment.
-
-        :params:
-        partitions:         Set of all partitions in the cluster.
-        leaders_per_broker: Broker-as-leader-count per broker.
-        opt_count:          Optimal value for each broker to act as leader.
-        """
-        # Generate a list of partitions for which we can change the leader.
-        # Filter out partitions with one replica (Replicas cannot be changed).
-        # self is current-leader
-        possible_partitions = [
-            partition
-            for partition in partitions
-            if self == partition.leader and len(partition.replicas) > 1
-        ]
-        for possible_victim_partition in possible_partitions:
-            for possible_new_leader in possible_victim_partition.followers:
-                if (leaders_per_broker[possible_new_leader] <= opt_count and
-                        leaders_per_broker[self] -
-                        leaders_per_broker[possible_new_leader] > 1):
-                    victim_partition = possible_victim_partition
-                    new_leader = possible_new_leader
-                    victim_partition.swap_leader(new_leader)
-                    leaders_per_broker[new_leader] += 1
-                    leaders_per_broker[self] -= 1
-                    break
-            if leaders_per_broker[self] == opt_count:
-                return
-
+    # TODO: check if required?
     def get_preferred_partition(self, broker):
         """Get partition from given source-partitions with least siblings in
         given destination broker-partitions and sibling count.
@@ -138,7 +108,7 @@
             return pref_partition
         else:
             return None
-=======
+
     def request_leadership(self, opt_count, skip_brokers, skip_partitions, optimal=False):
         """Under-balanced broker requests leadership from current leader, on the
         pretext that it recursively can maintain its leadership count as optimal.
@@ -269,5 +239,4 @@
                             return
                         else:
                             # Try next-partition, not another follower
-                            break
->>>>>>> c51609d9
+                            break