--- conflicted
+++ resolved
@@ -6,18 +6,13 @@
     pass
 
 
-<<<<<<< HEAD
-class InvalidPartitionError(Exception):
+class InvalidPartitionError(KafkaToolError):
     """Raised when a partition tuple (topic, partition) doesn't exist in the cluster"""
     pass
 
 
-class EmptyReplicationGroupError(Exception):
-    """Raised when there are no brokers in a replication group"""
-=======
 class EmptyReplicationGroupError(KafkaToolError):
     """Raised when there are no brokers in a replication group."""
->>>>>>> 839de3db
     pass
 
 
