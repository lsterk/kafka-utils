from __future__ import print_function

import json
import logging
import sys

from kazoo.client import KazooClient
from kazoo.exceptions import NodeExistsError, NoNodeError
from yelp_kafka_tool.util import config
from yelp_kafka_tool.kafka_cluster_manager.cluster_info.util import (
    validate_plan,
)


ADMIN_PATH = "/admin"
REASSIGNMENT_NODE = "reassign_partitions"
_log = logging.getLogger('kafka-zookeeper-manager')


class ZK:
    """Opens a connection to a kafka zookeeper. "
    "To be used in the 'with' statement."""

    def __init__(self, cluster_config):
        self.cluster_config = cluster_config

    def __enter__(self):
        self.zk = KazooClient(
            hosts=self.cluster_config.zookeeper,
            read_only=True,
        )
        if config.debug:
            print(
                "[INFO] ZK: Creating new zookeeper connection: {zookeeper}"
                .format(zookeeper=self.cluster_config.zookeeper),
                file=sys.stderr
            )
        self.zk.start()
        return self

    def __exit__(self, type, value, traceback):
        self.zk.stop()

    def get_children(self, path, watch=None):
        """Returns the children of the specified node."""
        if config.debug:
            print(
                "[INFO] ZK: Getting children of {path}".format(path=path),
                file=sys.stderr,
            )
        return self.zk.get_children(path, watch)

    def get(self, path, watch=None):
        """Returns the data of the specified node."""
        if config.debug:
            print(
                "[INFO] ZK: Getting {path}".format(path=path),
                file=sys.stderr,
            )
        return self.zk.get(path, watch)

    def get_json(self, path, watch=None):
        """Reads the data of the specified node and converts it to json."""
        data, _ = self.get(path, watch)
        return json.loads(data) if data else None

    def get_brokers(self, broker_name=None, names_only=False):
        """Get information on all the available brokers.

        :rtype : dict of brokers
        """
        if broker_name is not None:
            broker_ids = [broker_name]
        else:
            broker_ids = self.get_children("/brokers/ids")

        # Return broker-ids only
        if names_only:
            return {b_id: None for b_id in broker_ids}

        brokers = {}
        for b_id in broker_ids:
            try:
                broker_json, _ = self.get(
                    "/brokers/ids/{b_id}".format(b_id=b_id)
                )
            except NoNodeError:
                print(
                    "[ERROR] broker '{b_id}' not found.".format(b_id=b_id),
                    file=sys.stderr
                )
                sys.exit(1)
            broker = json.loads(broker_json)
            brokers[b_id] = broker
        return brokers

    def get_topics(
        self,
        topic_name=None,
        names_only=False,
        fetch_partition_state=True,
    ):
        """Get information on all the available topics.

        Topic-data format with fetch_partition_state as False :-
        topic_data = {
            'version': 1,
            'partitions': {
                <p_id>: {
                    replicas: <broker-ids>
                }
            }
        }

        Topic-data format with fetch_partition_state as True:-
        topic_data = {
            'version': 1,
            'partitions': {
                <p_id>:{
                    replicas: [<broker_id>, <broker_id>, ...],
                    isr: [<broker_id>, <broker_id>, ...],
                    controller_epoch: <val>,
                    leader_epoch: <val>,
                    version: 1,
                    leader: <broker-id>,
            }
        }
        Note: By default we also fetch partition-state which results in
        accessing the zookeeper twice. If just partition-replica information is
        required fetch_partition_state should be set to False.
        """
        topic_ids = [topic_name] if topic_name else self.get_children(
            "/brokers/topics",
        )
        if names_only:
            return topic_ids
        topics_data = {}
        for topic_id in topic_ids:
            try:
                topic_data = json.loads(
                    self.get("/brokers/topics/{id}".format(id=topic_id))[0],
                )
            except NoNodeError:
                print(
                    "[ERROR] topic '{topic}' not found.".format(topic=topic_id),
                    file=sys.stderr,
                )
                return {}
            # Prepare data for each partition
            partitions_data = {}
            for p_id, replicas in topic_data['partitions'].iteritems():
                partitions_data[p_id] = {}
                if fetch_partition_state:
                    # Fetch partition-state from zookeeper
                    partitions_data[p_id] = self._fetch_partition_state(topic_id, p_id)
                partitions_data[p_id]['replicas'] = replicas
            topic_data['partitions'] = partitions_data
            topics_data[topic_id] = topic_data
        return topics_data

    def _fetch_partition_state(self, topic_id, partition_id):
        """Fetch partition-state for given topic-partition."""
        state_path = "/brokers/topics/{topic_id}/partitions/{p_id}/state"
        try:
            partition_json, _ = self.get(
                state_path.format(topic_id=topic_id, p_id=partition_id),
            )
            return json.loads(partition_json)
        except NoNodeError:
            return {}  # The partition has no data

    def get_my_subscribed_topics(self, groupid):
        """Get the list of topics that a consumer is subscribed to

        :param: groupid: The consumer group ID for the consumer
        :returns list of kafka topics
        :rtype: list
        """
        path = "/consumers/{group_id}/offsets".format(group_id=groupid)
        return self.get_children(path)

    def get_my_subscribed_partitions(self, groupid, topic):
        """Get the list of partitions of a topic
        that a consumer is subscribed to

        :param: groupid: The consumer group ID for the consumer
        :param: topic: The topic name
        :returns list of partitions
        :rtype: list
        """
        path = "/consumers/{group_id}/offsets/{topic}".format(
            group_id=groupid,
            topic=topic,
        )
        return self.get_children(path)

    def create(
        self,
        path,
        value='',
        acl=None,
        ephemeral=False,
        sequence=False,
        makepath=False
    ):
        """Creates a Zookeeper node.

        :param: path: The zookeeper node path
        :param: value: Zookeeper node value
        :param: acl: ACL list
        :param: ephemeral: Boolean indicating where this node is tied to
          this session.
        :param: sequence:  Boolean indicating whether path is suffixed
          with a unique index.
        :param: makepath: Whether the path should be created if it doesn't
          exist.
        """
        if config.debug:
            print("[INFO] ZK: Creating node " + path, file=sys.stderr)
        return self.zk.create(path, value, acl, ephemeral, sequence, makepath)

    def delete(self, path, recursive=False):
        """Deletes a Zookeeper node.

        :param: path: The zookeeper node path
        :param: recursive: Recursively delete node and all its children.
        """
        if config.debug:
            print("[INFO] ZK: Deleting node " + path, file=sys.stderr)
        return self.zk.delete(path, recursive=recursive)

    def delete_topic_partitions(self, groupid, topic, partitions):
        """Delete the specified partitions within the topic that the consumer
        is subscribed to.

        :param: groupid: The consumer group ID for the consumer.
        :param: topic: Kafka topic.
        :param: partitions: List of partitions within the topic to be deleted.
        :raises:
          NoNodeError: if the consumer is not subscribed to the topic

          ZookeeperError: if there is an error with Zookeeper
        """
        for partition in partitions:
            path = "/consumers/{groupid}/offsets/{topic}/{partition}".format(
                groupid=groupid,
                topic=topic,
                partition=partition
            )
            self.delete(path)

    def delete_topic(self, groupid, topic):
        path = "/consumers/{groupid}/offsets/{topic}".format(
            groupid=groupid,
            topic=topic,
        )
        self.delete(path)

    def execute_assignment(self, assignment):
        """Executing plan directly sending it to zookeeper nodes.
        Algorithm:
        1. Verification:
        2. TODO:Save current assignment for future?
        3. Re-assign:
            * Send command to zookeeper to re-assign and create parent-node
              if missing.
            Exceptions:
            * NodeExists error: Assignment already in progress
            * Raise any other exception

        """
        reassignment_path = '{admin}/{reassignment_node}'\
            .format(admin=ADMIN_PATH, reassignment_node=REASSIGNMENT_NODE)
        plan = json.dumps(assignment)
        # Final plan validation against latest assignment in zookeeper
<<<<<<< HEAD
=======
        _log.info(
            'Validating proposed cluster-layout with current layout before '
            'sending to zookeeper...',
        )
>>>>>>> a0adc273
        base_assignment = self.get_cluster_assignment()
        brokers = [int(b_id) for b_id in self.get_brokers(names_only=True)]
        if not validate_plan(assignment, base_assignment, brokers):
            _log.error('Given plan is invalid. ABORTING reassignment...')
            return False
        # Send proposed-plan to zookeeper
        try:
            _log.info('Sending assignment to Zookeeper...')
            self.create(reassignment_path, plan, makepath=True)
<<<<<<< HEAD
            _log.info('Assignment sent to Zookeeper successfully.')
=======
            _log.info(
                'Re-assign partitions node in Zookeeper updated successfully '
                'with {assignment}'.format(assignment=assignment),
            )
>>>>>>> a0adc273
            return True
        except NodeExistsError:
            _log.warning('Previous assignment in progress. Exiting..')
            in_progress_assignment = json.loads(self.get(reassignment_path)[0])
            in_progress_partitions = [
                '{topic}-{p_id}'.format(
                    topic=p_data['topic'],
                    p_id=str(p_data['partition']),
                )
                for p_data in in_progress_assignment['partitions']
            ]
            _log.warning(
                '{count} partition(s) reassignment currently in progress:-'
                .format(count=len(in_progress_partitions)),
            )
            _log.warning(
                '{partitions}. ABORTING reassignment...'.format(
                    partitions=', '.join(in_progress_partitions),
                ),
            )
            return False
        except Exception as e:
            _log.error(
                'Could not re-assign partitions {plan}. Error: {e}'
                .format(plan=plan, e=e),
            )
            return False

    def get_cluster_assignment(self):
        """Fetch cluster assignment directly from zookeeper."""
        _log.info('Fetching current cluster-topology from Zookeeper...')
        cluster_layout = self.get_topics(fetch_partition_state=False)
        # Re-format cluster-layout
        partitions = [
            {
                'topic': topic_id,
                'partition': int(p_id),
                'replicas': partitions_data['replicas']
            }
            for topic_id, topic_info in cluster_layout.iteritems()
            for p_id, partitions_data in topic_info['partitions'].iteritems()
        ]
        return {
            'version': 1,
            'partitions': partitions
        }

    def get_in_progress_plan(self):
        """Read the currently runnign plan on reassign_partitions node."""
        reassignment_path = '{admin}/{reassignment_node}'\
            .format(admin=ADMIN_PATH, reassignment_node=REASSIGNMENT_NODE)
        try:
            result = self.get(reassignment_path)
            return json.loads(result[0])
        except NoNodeError:
            _log.error('{path} node not present.'.format(path=reassignment_path))
            return {}
        except IndexError:
            _log.error(
                'Content of node {path} could not be parsed. {content}'
                .format(path=reassignment_path, content=result),
            )
            return {}

    def reassignment_in_progress(self):
        """Returns true if reassignment-node is present."""
        try:
            if REASSIGNMENT_NODE in self.get_children(ADMIN_PATH):
                return True
            else:
                return False
        except NoNodeError:
            # If node is not present, we can safely assume
            # that reassignment-node is not present as well
            return True<|MERGE_RESOLUTION|>--- conflicted
+++ resolved
@@ -273,13 +273,10 @@
             .format(admin=ADMIN_PATH, reassignment_node=REASSIGNMENT_NODE)
         plan = json.dumps(assignment)
         # Final plan validation against latest assignment in zookeeper
-<<<<<<< HEAD
-=======
         _log.info(
             'Validating proposed cluster-layout with current layout before '
             'sending to zookeeper...',
         )
->>>>>>> a0adc273
         base_assignment = self.get_cluster_assignment()
         brokers = [int(b_id) for b_id in self.get_brokers(names_only=True)]
         if not validate_plan(assignment, base_assignment, brokers):
@@ -289,14 +286,10 @@
         try:
             _log.info('Sending assignment to Zookeeper...')
             self.create(reassignment_path, plan, makepath=True)
-<<<<<<< HEAD
-            _log.info('Assignment sent to Zookeeper successfully.')
-=======
             _log.info(
                 'Re-assign partitions node in Zookeeper updated successfully '
                 'with {assignment}'.format(assignment=assignment),
             )
->>>>>>> a0adc273
             return True
         except NodeExistsError:
             _log.warning('Previous assignment in progress. Exiting..')
